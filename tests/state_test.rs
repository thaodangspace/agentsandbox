--- conflicted
+++ resolved
@@ -117,7 +117,6 @@
     let (first_path, first_container_path) =
         prepare_session_log(container).expect("prepare session log should succeed");
 
-<<<<<<< HEAD
     let parent = first_path
         .parent()
         .expect("log path should have parent directory");
@@ -149,20 +148,6 @@
 
     // Simulate a previous log to force generation of a distinct file name.
     fs::File::create(&first_path).expect("should be able to create placeholder log file");
-=======
-    let expected_dir = project_dir
-        .path()
-        .join(".agentsandbox")
-        .join("logs")
-        .join(container);
-
-    assert_eq!(first_path.parent(), Some(expected_dir.as_path()));
-    assert!(expected_dir.exists());
-    assert!(first_container_path.starts_with("/tmp/session-container_logs-"));
-
-    let expected_file_name = format!("{}.log", Local::now().format("%Y-%m-%d"));
-    assert_eq!(first_path.file_name().and_then(|n| n.to_str()), Some(expected_file_name.as_str()));
->>>>>>> 09581611
 
     let (second_path, second_container_path) =
         prepare_session_log(container).expect("prepare session log should succeed again");
